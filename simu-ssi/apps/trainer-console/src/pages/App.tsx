--- conflicted
+++ resolved
@@ -1045,7 +1045,6 @@
               footer={`${scenarioStateLabel} · ${nextScenarioEvent}`}
             />
           </div>
-<<<<<<< HEAD
           <div className="app-shortcuts">
             <span className="app-shortcuts__label">Raccourcis</span>
             <div className="shortcut-line">
@@ -1100,8 +1099,6 @@
             tone={scenarioIsRunning ? 'warning' : scenarioStatus.status === 'completed' ? 'success' : 'neutral'}
             footer={`${scenarioStateLabel} · ${nextScenarioEvent}`}
           />
-=======
->>>>>>> bfe2b69c
         </section>
 
         <section id="operations" className="console-section">
