import { z } from 'zod';

const siteConfigSchema = z.object({
  evacOnDAI: z.boolean(),
  evacOnDMDelayMs: z.number(),
  processAckRequired: z.boolean(),
});

<<<<<<< HEAD
const siteZoneSchema = z.object({
  id: z.string().min(1),
  label: z.string().min(1),
  kind: z.string().min(1),
});

const siteDeviceSchema = z.object({
  id: z.string().min(1),
  kind: z.string().min(1),
  zoneId: z.string().min(1).optional(),
  label: z.string().optional(),
  props: z.record(z.unknown()).optional(),
});

const topologySchema = z.object({
  zones: z.array(siteZoneSchema),
  devices: z.array(siteDeviceSchema),
=======
const accessCodeSchema = z.object({
  level: z.number().int().min(1).max(3),
  code: z.string(),
  updatedAt: z.string(),
});

const accessCodeListSchema = z.object({
  codes: z.array(accessCodeSchema),
});

const accessAuthorisationSchema = z.object({
  level: z.number().int().min(1).max(3).nullable(),
  allowed: z.boolean(),
  label: z.string(),
>>>>>>> 57332a97
});

const scenarioEventBaseSchema = z.object({
  id: z.string().uuid().optional(),
  label: z.string().optional(),
  offset: z.number().min(0),
});

const scenarioZoneEvent = scenarioEventBaseSchema.extend({
  zoneId: z.string().min(1),
});

export const scenarioEventSchema = z.discriminatedUnion('type', [
  scenarioZoneEvent.extend({ type: z.literal('DM_TRIGGER') }),
  scenarioZoneEvent.extend({ type: z.literal('DM_RESET') }),
  scenarioZoneEvent.extend({ type: z.literal('DAI_TRIGGER') }),
  scenarioZoneEvent.extend({ type: z.literal('DAI_RESET') }),
  scenarioEventBaseSchema.extend({ type: z.literal('MANUAL_EVAC_START'), reason: z.string().optional() }),
  scenarioEventBaseSchema.extend({ type: z.literal('MANUAL_EVAC_STOP'), reason: z.string().optional() }),
  scenarioEventBaseSchema.extend({ type: z.literal('PROCESS_ACK'), ackedBy: z.string().optional() }),
  scenarioEventBaseSchema.extend({ type: z.literal('PROCESS_CLEAR') }),
  scenarioEventBaseSchema.extend({ type: z.literal('SYSTEM_RESET') }),
]);

export const scenarioDefinitionSchema = z.object({
  id: z.string().min(1),
  name: z.string().min(1),
  description: z.string().optional(),
  events: z.array(scenarioEventSchema),
});

export const scenarioPayloadSchema = z.object({
  name: z.string().min(1),
  description: z.string().optional(),
  events: z.array(scenarioEventSchema).min(1),
});

export const scenarioRunnerSnapshotSchema = z.object({
  status: z.enum(['idle', 'running', 'completed', 'stopped']),
  scenario: scenarioDefinitionSchema.optional(),
  startedAt: z.number().optional(),
  endedAt: z.number().optional(),
  currentEventIndex: z.number().int().optional(),
  nextEvent: scenarioEventSchema.nullish(),
});

export type SiteConfig = z.infer<typeof siteConfigSchema>;
export type ScenarioEvent = z.infer<typeof scenarioEventSchema>;
export type ScenarioDefinition = z.infer<typeof scenarioDefinitionSchema>;
export type ScenarioPayload = z.infer<typeof scenarioPayloadSchema>;
export type ScenarioRunnerSnapshot = z.infer<typeof scenarioRunnerSnapshotSchema>;
<<<<<<< HEAD
export type SiteZone = z.infer<typeof siteZoneSchema>;
export type SiteDevice = z.infer<typeof siteDeviceSchema>;
export type SiteTopology = z.infer<typeof topologySchema>;
=======
export type AccessCode = z.infer<typeof accessCodeSchema>;
export type AccessAuthorisation = z.infer<typeof accessAuthorisationSchema>;
>>>>>>> 57332a97

export class SsiSdk {
  constructor(private readonly baseUrl: string) {}

  async getSiteConfig(): Promise<SiteConfig> {
    const response = await fetch(`${this.baseUrl}/api/config/site`);
    if (!response.ok) {
      throw new Error('Failed to fetch site config');
    }
    const json = await response.json();
    return siteConfigSchema.parse(json);
  }

  async updateSiteConfig(input: Pick<SiteConfig, 'evacOnDAI' | 'evacOnDMDelayMs' | 'processAckRequired'>): Promise<SiteConfig> {
    const response = await fetch(`${this.baseUrl}/api/config/site`, {
      method: 'PUT',
      headers: { 'Content-Type': 'application/json' },
      body: JSON.stringify(input),
    });
    if (!response.ok) {
      throw new Error('Failed to update site config');
    }
    const json = await response.json();
    return siteConfigSchema.parse(json);
  }

  async startManualEvacuation(reason?: string) {
    await this.post('/api/evac/manual/start', { reason });
  }

  async stopManualEvacuation(reason?: string) {
    await this.post('/api/evac/manual/stop', { reason });
  }

  async acknowledgeProcess(ackedBy: string) {
    await this.post('/api/process/ack', { ackedBy });
  }

  async clearProcessAck() {
    await this.post('/api/process/clear');
  }

  async silenceAudibleAlarm() {
    await this.post('/api/uga/silence');
  }

  async activateManualCallPoint(zoneId: string) {
    await this.post(`/api/sdi/dm/${zoneId}/activate`);
  }

  async resetManualCallPoint(zoneId: string) {
    await this.post(`/api/sdi/dm/${zoneId}/reset`);
  }

  async activateAutomaticDetector(zoneId: string) {
    await this.post(`/api/sdi/dai/${zoneId}/activate`);
  }

  async resetAutomaticDetector(zoneId: string) {
    await this.post(`/api/sdi/dai/${zoneId}/reset`);
  }

  async resetSystem() {
    await this.post('/api/system/reset');
  }

  async verifyAccessCode(code: string): Promise<AccessAuthorisation> {
    const response = await fetch(`${this.baseUrl}/api/access/verify`, {
      method: 'POST',
      headers: { 'Content-Type': 'application/json' },
      body: JSON.stringify({ code }),
    });
    if (!response.ok) {
      throw new Error('Failed to verify access code');
    }
    const json = await response.json();
    return accessAuthorisationSchema.parse(json);
  }

  async getAccessCodes(): Promise<AccessCode[]> {
    const response = await fetch(`${this.baseUrl}/api/access/codes`);
    if (!response.ok) {
      throw new Error('Failed to fetch access codes');
    }
    const json = await response.json();
    const parsed = accessCodeListSchema.parse(json);
    return parsed.codes;
  }

  async updateAccessCode(level: number, code: string): Promise<AccessCode> {
    const response = await fetch(`${this.baseUrl}/api/access/codes/${level}`, {
      method: 'PUT',
      headers: { 'Content-Type': 'application/json' },
      body: JSON.stringify({ code }),
    });
    if (!response.ok) {
      const errorBody = await response.json().catch(() => null);
      const message = errorBody?.error ?? 'Failed to update access code';
      throw new Error(message);
    }
    const json = await response.json();
    return accessCodeSchema.parse(json.code);
  }

  async listScenarios(): Promise<ScenarioDefinition[]> {
    const response = await fetch(`${this.baseUrl}/api/scenarios`);
    if (!response.ok) {
      throw new Error('Failed to fetch scenarios');
    }
    const json = await response.json();
    return z.array(scenarioDefinitionSchema).parse(json.scenarios);
  }

  async getActiveScenario(): Promise<ScenarioRunnerSnapshot> {
    const response = await fetch(`${this.baseUrl}/api/scenarios/active`);
    if (!response.ok) {
      throw new Error('Failed to fetch scenario status');
    }
    const json = await response.json();
    return scenarioRunnerSnapshotSchema.parse(json);
  }

  async createScenario(payload: ScenarioPayload): Promise<ScenarioDefinition> {
    const response = await fetch(`${this.baseUrl}/api/scenarios`, {
      method: 'POST',
      headers: { 'Content-Type': 'application/json' },
      body: JSON.stringify(payload),
    });
    if (!response.ok) {
      throw new Error('Failed to create scenario');
    }
    const json = await response.json();
    return scenarioDefinitionSchema.parse(json.scenario);
  }

  async updateScenario(id: string, payload: ScenarioPayload): Promise<ScenarioDefinition> {
    const response = await fetch(`${this.baseUrl}/api/scenarios/${id}`, {
      method: 'PUT',
      headers: { 'Content-Type': 'application/json' },
      body: JSON.stringify(payload),
    });
    if (!response.ok) {
      throw new Error('Failed to update scenario');
    }
    const json = await response.json();
    return scenarioDefinitionSchema.parse(json.scenario);
  }

  async deleteScenario(id: string): Promise<void> {
    const response = await fetch(`${this.baseUrl}/api/scenarios/${id}`, {
      method: 'DELETE',
    });
    if (!response.ok) {
      throw new Error('Failed to delete scenario');
    }
  }

  async runScenario(id: string): Promise<ScenarioRunnerSnapshot> {
    const response = await fetch(`${this.baseUrl}/api/scenarios/${id}/run`, {
      method: 'POST',
    });
    if (!response.ok) {
      throw new Error('Failed to run scenario');
    }
    const json = await response.json();
    return scenarioRunnerSnapshotSchema.parse(json);
  }

  async stopScenario(): Promise<ScenarioRunnerSnapshot> {
    const response = await fetch(`${this.baseUrl}/api/scenarios/stop`, {
      method: 'POST',
    });
    if (!response.ok) {
      throw new Error('Failed to stop scenario');
    }
    const json = await response.json();
    return scenarioRunnerSnapshotSchema.parse(json);
  }

  async getTopology(): Promise<SiteTopology> {
    const response = await fetch(`${this.baseUrl}/api/topology`);
    if (!response.ok) {
      throw new Error('Failed to fetch topology');
    }
    const json = await response.json();
    return topologySchema.parse(json);
  }

  private async post(path: string, body?: unknown) {
    const response = await fetch(`${this.baseUrl}${path}`, {
      method: 'POST',
      headers: { 'Content-Type': 'application/json' },
      body: body ? JSON.stringify(body) : undefined,
    });
    if (!response.ok) {
      throw new Error(`Request failed: ${response.status}`);
    }
  }
}<|MERGE_RESOLUTION|>--- conflicted
+++ resolved
@@ -6,7 +6,6 @@
   processAckRequired: z.boolean(),
 });
 
-<<<<<<< HEAD
 const siteZoneSchema = z.object({
   id: z.string().min(1),
   label: z.string().min(1),
@@ -24,22 +23,6 @@
 const topologySchema = z.object({
   zones: z.array(siteZoneSchema),
   devices: z.array(siteDeviceSchema),
-=======
-const accessCodeSchema = z.object({
-  level: z.number().int().min(1).max(3),
-  code: z.string(),
-  updatedAt: z.string(),
-});
-
-const accessCodeListSchema = z.object({
-  codes: z.array(accessCodeSchema),
-});
-
-const accessAuthorisationSchema = z.object({
-  level: z.number().int().min(1).max(3).nullable(),
-  allowed: z.boolean(),
-  label: z.string(),
->>>>>>> 57332a97
 });
 
 const scenarioEventBaseSchema = z.object({
@@ -91,14 +74,9 @@
 export type ScenarioDefinition = z.infer<typeof scenarioDefinitionSchema>;
 export type ScenarioPayload = z.infer<typeof scenarioPayloadSchema>;
 export type ScenarioRunnerSnapshot = z.infer<typeof scenarioRunnerSnapshotSchema>;
-<<<<<<< HEAD
 export type SiteZone = z.infer<typeof siteZoneSchema>;
 export type SiteDevice = z.infer<typeof siteDeviceSchema>;
 export type SiteTopology = z.infer<typeof topologySchema>;
-=======
-export type AccessCode = z.infer<typeof accessCodeSchema>;
-export type AccessAuthorisation = z.infer<typeof accessAuthorisationSchema>;
->>>>>>> 57332a97
 
 export class SsiSdk {
   constructor(private readonly baseUrl: string) {}
